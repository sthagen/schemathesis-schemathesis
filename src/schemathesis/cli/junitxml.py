from __future__ import annotations

import platform
from dataclasses import dataclass, field
from typing import TYPE_CHECKING

from junit_xml import TestCase, TestSuite, to_xml_report_file

from schemathesis.core.failures import format_failures
from schemathesis.runner.models import group_failures_by_code_sample

from ..runner import events
from ..runner.models import Check, Status
from .handlers import EventHandler

if TYPE_CHECKING:
    from click.utils import LazyFile

    from .context import ExecutionContext


@dataclass
class JunitXMLHandler(EventHandler):
    file_handle: LazyFile
    test_cases: dict = field(default_factory=dict)

    def handle_event(self, context: ExecutionContext, event: events.ExecutionEvent) -> None:
        if isinstance(event, (events.AfterExecution, events.AfterStatefulExecution)):
            event_: events.AfterExecution | events.AfterStatefulExecution = event
<<<<<<< HEAD
            name = event_.result.verbose_name
            test_case = TestCase(name, elapsed_sec=event_.elapsed_time, allow_multiple_subelements=True)
            if event_.status == Status.FAILURE:
                _add_failure(test_case, event_.result.checks, context)
            elif event_.status == Status.ERROR:
                test_case.add_error_info(message=event_.result.errors[-1].format())
            elif event_.status == Status.SKIP:
                test_case.add_skipped_info(message=event_.result.skip_reason)
            self.test_cases.append(test_case)
=======
            if isinstance(event_, events.AfterExecution):
                name = f"{event_.result.method} {event_.result.path}"
            else:
                name = event_.result.verbose_name
            if name in self.test_cases:
                test_case = self.test_cases[name]
                test_case.elapsed_sec += event_.elapsed_time
            else:
                test_case = TestCase(name, elapsed_sec=event_.elapsed_time, allow_multiple_subelements=True)
            if event_.status == Status.failure:
                _add_failure(test_case, event_.result.checks, context)
            elif event_.status == Status.error:
                test_case.add_error_info(output=build_error_message(context, event_.result.errors[-1]))
            elif event_.status == Status.skip:
                test_case.add_skipped_info(output=event_.result.skip_reason)
            self.test_cases[name] = test_case
>>>>>>> e79ae72e
        elif isinstance(event, events.Finished):
            test_suites = [
                TestSuite("schemathesis", test_cases=list(self.test_cases.values()), hostname=platform.node())
            ]
            to_xml_report_file(file_descriptor=self.file_handle, test_suites=test_suites, prettyprint=True)


<<<<<<< HEAD
def _add_failure(test_case: TestCase, checks: list[Check], context: ExecutionContext) -> None:
    for idx, (code, group) in enumerate(group_failures_by_code_sample(checks), 1):
        checks = sorted(group, key=lambda c: c.name != "not_a_server_error")
        test_case.add_failure_info(message=build_failure_message(context, idx, code, checks))


def build_failure_message(context: ExecutionContext, idx: int, code_sample: str, checks: list[Check]) -> str:
    check = checks[0]
    return format_failures(
        case_id=f"{idx}. Test Case ID: {check.case.id}",
        response=check.response,
        failures=[check.failure for check in checks if check.failure is not None],
        curl=code_sample,
        config=context.output_config,
    )
=======
def _add_failure(test_case: TestCase, checks: list[SerializedCheck], context: ExecutionContext) -> None:
    messages = []
    for idx, (code_sample, group) in enumerate(group_by_case(checks, context.code_sample_style), 1):
        checks = sorted(group, key=lambda c: c.name != "not_a_server_error")
        messages.append(build_failure_message(context, idx, code_sample, checks))
    test_case.add_failure_info(message="\n\n".join(messages))


def build_failure_message(context: ExecutionContext, idx: int, code_sample: str, checks: list[SerializedCheck]) -> str:
    from ..transports.responses import get_reason

    message = ""
    for check_idx, check in enumerate(checks):
        if check_idx == 0:
            message += f"{idx}. {TEST_CASE_ID_TITLE}: {check.example.id}\n"
        message += f"\n- {check.title}\n"
        formatted_message = check.formatted_message
        if formatted_message:
            message += f"\n{formatted_message}\n"
        if check_idx + 1 == len(checks):
            if check.response is not None:
                status_code = check.response.status_code
                reason = get_reason(status_code)
                message += f"\n[{check.response.status_code}] {reason}:\n"
                if check.response.body is not None:
                    if not check.response.body:
                        message += "\n    <EMPTY>\n"
                    else:
                        encoding = check.response.encoding or "utf8"
                        try:
                            # Checked that is not None
                            body = cast(bytes, check.response.deserialize_body())
                            payload = body.decode(encoding)
                            payload = prepare_response_payload(payload, config=context.output_config)
                            payload = textwrap.indent(f"\n`{payload}`\n", prefix="    ")
                            message += payload
                        except UnicodeDecodeError:
                            message += "\n    <BINARY>\n"

    message += f"\nReproduce with: \n\n    {code_sample}"
    return message


def build_error_message(context: ExecutionContext, error: SerializedError) -> str:
    message = ""
    if error.title:
        if error.type == RuntimeErrorType.SCHEMA_GENERIC:
            message = "Schema Error\n"
        else:
            message = f"{error.title}\n"
        if error.message:
            message += f"\n{error.message}\n"
    elif error.message:
        message = error.message
    else:
        message = error.exception
    if error.extras:
        extras = error.extras
    elif context.show_trace and error.type.has_useful_traceback:
        extras = split_traceback(error.exception_with_traceback)
    else:
        extras = []
    if extras:
        message += "\n"
    for extra in extras:
        message += f"    {extra}\n"
    suggestion = get_runtime_error_suggestion(error.type, bold=str)
    if suggestion is not None:
        message += f"\nTip: {suggestion}"
    return message
>>>>>>> e79ae72e
<|MERGE_RESOLUTION|>--- conflicted
+++ resolved
@@ -27,34 +27,19 @@
     def handle_event(self, context: ExecutionContext, event: events.ExecutionEvent) -> None:
         if isinstance(event, (events.AfterExecution, events.AfterStatefulExecution)):
             event_: events.AfterExecution | events.AfterStatefulExecution = event
-<<<<<<< HEAD
             name = event_.result.verbose_name
-            test_case = TestCase(name, elapsed_sec=event_.elapsed_time, allow_multiple_subelements=True)
-            if event_.status == Status.FAILURE:
-                _add_failure(test_case, event_.result.checks, context)
-            elif event_.status == Status.ERROR:
-                test_case.add_error_info(message=event_.result.errors[-1].format())
-            elif event_.status == Status.SKIP:
-                test_case.add_skipped_info(message=event_.result.skip_reason)
-            self.test_cases.append(test_case)
-=======
-            if isinstance(event_, events.AfterExecution):
-                name = f"{event_.result.method} {event_.result.path}"
-            else:
-                name = event_.result.verbose_name
             if name in self.test_cases:
                 test_case = self.test_cases[name]
                 test_case.elapsed_sec += event_.elapsed_time
             else:
                 test_case = TestCase(name, elapsed_sec=event_.elapsed_time, allow_multiple_subelements=True)
-            if event_.status == Status.failure:
+            if event_.status == Status.FAILURE:
                 _add_failure(test_case, event_.result.checks, context)
-            elif event_.status == Status.error:
-                test_case.add_error_info(output=build_error_message(context, event_.result.errors[-1]))
-            elif event_.status == Status.skip:
+            elif event_.status == Status.ERROR:
+                test_case.add_error_info(output=event_.result.errors[-1].format())
+            elif event_.status == Status.SKIP:
                 test_case.add_skipped_info(output=event_.result.skip_reason)
             self.test_cases[name] = test_case
->>>>>>> e79ae72e
         elif isinstance(event, events.Finished):
             test_suites = [
                 TestSuite("schemathesis", test_cases=list(self.test_cases.values()), hostname=platform.node())
@@ -62,11 +47,12 @@
             to_xml_report_file(file_descriptor=self.file_handle, test_suites=test_suites, prettyprint=True)
 
 
-<<<<<<< HEAD
 def _add_failure(test_case: TestCase, checks: list[Check], context: ExecutionContext) -> None:
+    messages = []
     for idx, (code, group) in enumerate(group_failures_by_code_sample(checks), 1):
         checks = sorted(group, key=lambda c: c.name != "not_a_server_error")
-        test_case.add_failure_info(message=build_failure_message(context, idx, code, checks))
+        messages.append(build_failure_message(context, idx, code, checks))
+    test_case.add_failure_info(message="\n\n".join(messages))
 
 
 def build_failure_message(context: ExecutionContext, idx: int, code_sample: str, checks: list[Check]) -> str:
@@ -77,76 +63,4 @@
         failures=[check.failure for check in checks if check.failure is not None],
         curl=code_sample,
         config=context.output_config,
-    )
-=======
-def _add_failure(test_case: TestCase, checks: list[SerializedCheck], context: ExecutionContext) -> None:
-    messages = []
-    for idx, (code_sample, group) in enumerate(group_by_case(checks, context.code_sample_style), 1):
-        checks = sorted(group, key=lambda c: c.name != "not_a_server_error")
-        messages.append(build_failure_message(context, idx, code_sample, checks))
-    test_case.add_failure_info(message="\n\n".join(messages))
-
-
-def build_failure_message(context: ExecutionContext, idx: int, code_sample: str, checks: list[SerializedCheck]) -> str:
-    from ..transports.responses import get_reason
-
-    message = ""
-    for check_idx, check in enumerate(checks):
-        if check_idx == 0:
-            message += f"{idx}. {TEST_CASE_ID_TITLE}: {check.example.id}\n"
-        message += f"\n- {check.title}\n"
-        formatted_message = check.formatted_message
-        if formatted_message:
-            message += f"\n{formatted_message}\n"
-        if check_idx + 1 == len(checks):
-            if check.response is not None:
-                status_code = check.response.status_code
-                reason = get_reason(status_code)
-                message += f"\n[{check.response.status_code}] {reason}:\n"
-                if check.response.body is not None:
-                    if not check.response.body:
-                        message += "\n    <EMPTY>\n"
-                    else:
-                        encoding = check.response.encoding or "utf8"
-                        try:
-                            # Checked that is not None
-                            body = cast(bytes, check.response.deserialize_body())
-                            payload = body.decode(encoding)
-                            payload = prepare_response_payload(payload, config=context.output_config)
-                            payload = textwrap.indent(f"\n`{payload}`\n", prefix="    ")
-                            message += payload
-                        except UnicodeDecodeError:
-                            message += "\n    <BINARY>\n"
-
-    message += f"\nReproduce with: \n\n    {code_sample}"
-    return message
-
-
-def build_error_message(context: ExecutionContext, error: SerializedError) -> str:
-    message = ""
-    if error.title:
-        if error.type == RuntimeErrorType.SCHEMA_GENERIC:
-            message = "Schema Error\n"
-        else:
-            message = f"{error.title}\n"
-        if error.message:
-            message += f"\n{error.message}\n"
-    elif error.message:
-        message = error.message
-    else:
-        message = error.exception
-    if error.extras:
-        extras = error.extras
-    elif context.show_trace and error.type.has_useful_traceback:
-        extras = split_traceback(error.exception_with_traceback)
-    else:
-        extras = []
-    if extras:
-        message += "\n"
-    for extra in extras:
-        message += f"    {extra}\n"
-    suggestion = get_runtime_error_suggestion(error.type, bold=str)
-    if suggestion is not None:
-        message += f"\nTip: {suggestion}"
-    return message
->>>>>>> e79ae72e
+    )