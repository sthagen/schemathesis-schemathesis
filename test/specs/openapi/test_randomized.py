--- conflicted
+++ resolved
@@ -24,20 +24,11 @@
     for event in schemathesis.runner.from_schema(schema, dry_run=True).execute():
         assert not isinstance(event, events.InternalError), repr(event)
         if isinstance(event, events.AfterExecution):
-<<<<<<< HEAD
-            if event.result.errors:
-                error = event.result.errors[0]
-                raise AssertionError(error.traceback)
-=======
             errors = [
                 error
                 for error in event.result.errors
-                if all(
-                    f"{exc.__module__}.{exc.__name__}" not in error.exception_with_traceback
-                    for exc in IGNORED_EXCEPTIONS
-                )
+                if all(f"{exc.__module__}.{exc.__name__}" not in error.exception for exc in IGNORED_EXCEPTIONS)
             ]
             if errors:
                 error = errors[0]
-                raise AssertionError(error.exception_with_traceback)
->>>>>>> e79ae72e
+                raise AssertionError(error.exception)